<img src="https://github.com/Kuvrot/Prowl/assets/23508114/5eef8da7-fb84-42f3-9d18-54b4f2d06551" width="100%">

![Github top languages](https://img.shields.io/github/languages/top/michaelsakharov/prowl)
[![GitHub version](https://img.shields.io/github/v/release/michaelsakharov/prowl?include_prereleases&style=flat-square)](https://github.com/michaelsakharov/prowl/releases) 
[![GitHub license](https://img.shields.io/github/license/michaelsakharov/prowl?style=flat-square)](https://github.com/michaelsakharov/prowl/blob/main/LICENSE.txt) 
[![GitHub issues](https://img.shields.io/github/issues/michaelsakharov/prowl?style=flat-square)](https://github.com/michaelsakharov/prowl/issues) 
[![GitHub stars](https://img.shields.io/github/stars/michaelsakharov/prowl?style=flat-square)](https://github.com/michaelsakharov/prowl/stargazers) 
[![Discord](https://img.shields.io/discord/1151582593519722668?style=flat-square)](https://discord.gg/BqnJ9Rn4sn)

# <p align="center">🎮 An Open Source Unity-like Engine! 🎮</p>

<a id="readme-top"></a>
  <ol>
    <li> <a href="#about-the-project">About The Project</a> </li>
    <li> <a href="#about-the-project">Features</a> </li>
    <li>
      <a href="#getting-started">Getting Started</a>
      <ul>
        <li><a href="#prerequisites">Prerequisites</a></li>
        <li><a href="#installation">Installation</a></li>
      </ul>
    </li>
    <li><a href="#roadmap">Roadmap</a></li>
    <li><a href="#contributing">Contributing</a></li>
    <li><a href="#acknowledgments">Acknowledgments</a></li>
    <li><a href="#license">License</a></li>
    <li><a href="#dependencies">Dependencies</a></li>
  </ol>

# <p align="center">📝 About The Project 📝</p>
Prowl is an open-source, **MIT-licensed** game engine developed in **pure C# in .NET 8**, (which surprisingly has **no runtime fees** believe it or not! 😮). It aims to provide a seamless transition for developers familiar with Unity by maintaining a similar API while also following KISS and staying as small and customizable as possible. 
The goal is a viable open-source Unity alternative, ideally, Unity projects can port over with as little resistance as possible.


### [<p align="center">Join our Discord server! 🎉</p>](https://discord.gg/BqnJ9Rn4sn) 

![Screenshot 2024-06-27 172952](https://github.com/michaelsakharov/Prowl/assets/8621606/80df58cc-53ac-4582-b722-1800d6cd4d13) | ![Screenshot 2024-06-27 172106](https://github.com/michaelsakharov/Prowl/assets/8621606/c13e9145-6b35-4ea5-ad66-523a275d0bc9)
:-:|:-:
![image](https://github.com/michaelsakharov/Prowl/assets/8621606/91ab57be-b215-40a8-871b-baf1dfc9ea58) | ![image](https://github.com/michaelsakharov/Prowl/assets/8621606/1cc6bb14-7c41-46e9-a581-c79ba51fc45f)
![image](https://github.com/michaelsakharov/Prowl/assets/8621606/b7fb26e0-568f-4bd7-9282-3e2fd12b38a9) | ![image](https://github.com/michaelsakharov/Prowl/assets/8621606/1b376ae7-8f13-41ea-ba1d-a49f777398ac)
![UntitledFLightModel](https://github.com/michaelsakharov/Prowl/assets/8621606/58a3c640-6ace-4f2f-8de6-e3bf5bbf9865) | ![Untitled](https://github.com/michaelsakharov/Prowl/assets/8621606/5165f2c4-681f-4cf7-8579-1152c971d142)

# <p align="center">✨ Features ✨</p>

-   **General:**
    - Cross-Platform! Windows, Linux & Mac!
    - Unity-like Editor & Scripting API
    - C# Scripting
    - Gameobject & Component structure
    - A Powerful Custom UI Library
      - Same Library for Ingame and Editor UI
      - 3D Drawing in UI used for Gizmo's
      - Immediate Mode with retained properties
    - .NET 8
    - Editor with support for Editor Scripts and Custom Editors
    - Physics ([Bepu Physics 2](https://github.com/bepu/bepuphysics2))
      - Colliders: Box, Sphere, Capsule, Cylinder, Mesh Collider
      - Rigidbody-based Character Controller
    - Unity-like Coroutines
    - Playtest directly in Editor
    - ScriptableObjects
    - Projects & Project Settings
    - Unity-like Serializer to create In-Memory Graphs
       - Graph -> Custom Text Format
       - Graph -> Binary
    - Fully 64-bit using Doubles
    - Large World Coordinates Support
       - Camera Relative Rendering
    - Scene System
    - Modular Audio Backend
       - OpenAL
       - Currently only supports .wav files
    - Prefabs
    - Build System - Build to Standalone Application
       - Packed Asset files
       - Less than 15mb builds - currently working on removing 10mb, Almost done!
       - Only exports used assets
       - Supports Windows, Mac & Linux

-   **Graphics Rendering:**
    - Modular Graphics Backend
        - OpenGL
    -  PBR (Physically Based Rendering) using Cook-Torrance BRDF
        - Albedo Map
        - Normal Map
        - Roughness Map
        - Metallic Map
        - Ambient Occclusion Map
        - Emission Map
    - Deferred Renderer
    - Point, Spot, and Directional Lights
    - Shadow Mapping + Contact Hardening (Variable Penumbra)
    - Post Processing
        - HDR with Tonemapping (Melon, Aces, Reinhard, Uncharted, Filmic)
        - Bokeh Depth of Field
        - Screen Space Reflections
        - Kawase Multi-Pass Bloom
        - Temporal Anti-Aliasing
    - Stochastic Transparency
    - Adjustable Render Resolutions per camera
    - Dedicated Shadow Pass for Shaders
    - Procedural Skybox with Skybox-Blended Fog
    - GPU Skinned Mesh Rendering
    - Skeletal Animations

-   **Asset Pipeline:**
    - A Powerful Asset Pipeline with a very similar structure to unity
    - Meta Files & Reference by GUID
    - Import Caching
    - Support for Custom Importers
    - Supports many major file formats via ImageMagick, Assimp, etc
    - Sub-Assets, Assets stored inside other assets
    - Dependency Tracking
### [<p align="right">Join our Discord server! 🎉</p>](https://discord.gg/BqnJ9Rn4sn) 
<p align="right">(<a href="#readme-top">back to top</a>)</p>

# <p align="center">🚀 Getting Started 🚀</p>

Getting Prowl up and running is super easy!

**Note: There are no official releases yet so you need to download this repository to use Prowl!**

### Prerequisites

* [Visual Studio Version 17.8.0+](https://visualstudio.microsoft.com/vs/preview/) - Required to support .NET 8
* [.NET 8](https://dotnet.microsoft.com/en-us/download/dotnet/8.0)

### Installation

1. Clone the repo
2. Open `.sln` file with [Visual Studio Version 17.8.0+](https://visualstudio.microsoft.com/vs/preview/)
3. That's it! 😄 🎉
<p align="right">(<a href="#readme-top">back to top</a>)</p> 

# <p align="center">🗺️ Roadmap 🗺️</p>

### Engine
- 🛠️ Cross Platform
<<<<<<< HEAD
  - ✔️ Windows - Fully functional
  - ✔️ MacOS - ImGUI asserts cause crashes occasionally
  - ✔️ Linux - Should work but isn't actually tested
  - ❌ Andriod
  - ❌ iOS
  - ❌ Web
- 🛠️ UI Engine
=======
  - ✔️ Windows
  - ✔️ MacOS
  - ✔️ Linux
  - ❌ Andriod
  - ❌ iOS
  - ❌ Web
- ✔️ UI Engine
>>>>>>> 3f3f8d40
- ❌ VR Support
- ❌ Navmesh and AI Agents
- ❌ Networking Solution

### Rendering
- ❌ SSAO, Screen-Space Decals, etc.
- ❌ Realtime GI
- ❌ Lightmaps and Light Probes
- ❌ Cascaded shadow mapping
- ❌ Particle System
- ❌ Terrain Engine

### Editor
- ❌ Package Manager (Packages partially implemented)
- ❌ Animation Tools
- ❌ Live Collaborative Tools
- ❌ Visual Scripting
- ❌ Material Node Editor
- ❌ Basic 2D Support


See the [open issues](https://github.com/michaelsakharov/prowl/issues) for a full list of proposed features (and known issues).
<p align="right">(<a href="#readme-top">back to top</a>)</p>

# <p align="center">🤝 Contributing 🤝</p>

🚀 **Welcome to the Prowl community! We're thrilled that you're interested in contributing.**

We're not too proud to admit it – we need your help. 🆘

Developing a game engine is a colossal task, and we can't do it alone. We need passionate developers, designers, testers, and documentation enthusiasts, people like you to help make Prowl the best it can be. 💪

## How You Can Contribute

### Code Contributions 💻

Whether you're a seasoned developer or just getting started, your code contributions are invaluable. We have a list of [open issues](https://github.com/michaelsakharov/prowl/issues) that you can tackle, or feel free to propose your own improvements.

### Bug Reports 🐛

Encountered a bug? We want to know! Submit detailed bug reports on our [issue tracker](https://github.com/michaelsakharov/prowl/issues) to help us squash those pesky bugs.

### Feature Requests 💡

Have a fantastic idea for a new feature? Share it with us! Open a [feature request](https://github.com/michaelsakharov/prowl/issues) and let's discuss how we can make Prowl even better.

<!--Need a Documentation Site, Probably Hugo?-->
<!--
### Documentation 📚

Documentation is crucial, and we could use your help to make ours more comprehensive and user-friendly. Contribute to the [docs](linktodocshere) and help fellow developers get the most out of Prowl.
-->

### Spread the Word 📣

Not a developer? No problem! You can still contribute by spreading the word. Share your experiences with Prowl on social media, blogs, or forums. Let the world know about the exciting things happening here.

## Contributor Recognition 🏆

We're not just asking for contributors; we're asking for partners in this journey. Every small contribution is a step toward realizing Prowl.

All contributors will be acknowledged in our [Acknowledgments](#acknowledgments) section.

**Thank you for considering contributing to Prowl. Together, let's build something amazing!**
### [<p align="right">Join our Discord server! 🎉</p>](https://discord.gg/BqnJ9Rn4sn) 
<p align="right">(<a href="#readme-top">back to top</a>)</p>

# <p align="center">🙏 Acknowledgments 🙏</p>

- Hat tip to the creators of [Raylib](https://github.com/raysan5/raylib), While we are no longer based upon it, it has shaved off hours of development time getting the engine to a usable state.
- Some ideas/code have been taken from the amazing 2D Engine [Duality](https://github.com/AdamsLair/duality).
<p align="right">(<a href="#readme-top">back to top</a>)</p>

## Contributors 🌟
- [Michael (Wulferis)](https://twitter.com/Wulferis)
- [Abdiel Lopez (PaperPrototype)](https://github.com/PaperPrototype)
- [Josh Davis](https://github.com/10xJosh)
- [ReCore67](https://github.com/recore67)
- [Isaac Marovitz](https://github.com/IsaacMarovitz)
- [Kuvrot](https://github.com/Kuvrot)
- [JaggerJo](https://github.com/JaggerJo)
- [Jihad Khawaja](https://github.com/jihadkhawaja)
- [Unified](https://github.com/EJTP)
 
# License 📜

Distributed under the MIT License. See `LICENSE.txt` for more information.
<p align="right">(<a href="#readme-top">back to top</a>)</p>

# Dependencies 📦

### Runtime
- [Silk.NET](https://github.com/dotnet/Silk.NET)
- [Bepu Physics](https://github.com/bepu/bepuphysics2)

### Editor

- [Assimp](https://github.com/assimp/assimp) via [Assimp.NET](https://bitbucket.org/Starnick/assimpnet)
- [ImageMagick](http://www.imagemagick.org/) via [Magick.NET](https://github.com/dlemstra/Magick.NET)
<p align="right">(<a href="#readme-top">back to top</a>)</p><|MERGE_RESOLUTION|>--- conflicted
+++ resolved
@@ -136,15 +136,6 @@
 
 ### Engine
 - 🛠️ Cross Platform
-<<<<<<< HEAD
-  - ✔️ Windows - Fully functional
-  - ✔️ MacOS - ImGUI asserts cause crashes occasionally
-  - ✔️ Linux - Should work but isn't actually tested
-  - ❌ Andriod
-  - ❌ iOS
-  - ❌ Web
-- 🛠️ UI Engine
-=======
   - ✔️ Windows
   - ✔️ MacOS
   - ✔️ Linux
@@ -152,7 +143,6 @@
   - ❌ iOS
   - ❌ Web
 - ✔️ UI Engine
->>>>>>> 3f3f8d40
 - ❌ VR Support
 - ❌ Navmesh and AI Agents
 - ❌ Networking Solution
