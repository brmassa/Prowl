﻿using Prowl.Editor.Assets;
using Prowl.Editor.Preferences;
using Prowl.Icons;
using Prowl.Runtime;
using Prowl.Runtime.GUI;
using Prowl.Runtime.GUI.Graphics;
using System.Reflection;

namespace Prowl.Editor
{

    public class AssetsBrowserWindow : EditorWindow
    {
        public AssetDirectoryCache.DirNode CurDirectoryNode;
        public bool Locked = false;

        double itemHeight => GuiStyle.ItemHeight;
        double itemPadding => GuiStyle.ItemPadding;

        private string _searchText = "";
        private readonly List<FileInfo> _found = new();
        private readonly Dictionary<string, AssetRef<Texture2D>> _cachedThumbnails = new();
        private static (long, bool) _lastGenerated = (-1, false);
        internal static string? RenamingEntry = null;
        private static bool justStartedRename = false;

        private const float PingDuration = 3f;
        private float _pingTimer = 0;
        private FileInfo _pingedFile;

        private float EntrySize => (1.0f + AssetPipelinePreferences.Instance.ThumbnailSize) * 90f;

        public AssetsBrowserWindow() : base()
        {
            Title = FontAwesome6.FolderTree + " Asset Browser";
            Project.OnProjectChanged += Invalidate;
            AssetDatabase.AssetCacheUpdated += Invalidate;
            AssetsTreeWindow.SelectHandler.OnSelectObject += SelectionChanged;
            AssetDatabase.Pinged += OnAssetPinged;
            Invalidate();
        }

        ~AssetsBrowserWindow()
        {
            Project.OnProjectChanged -= Invalidate;
            AssetDatabase.AssetCacheUpdated -= Invalidate;
            AssetsTreeWindow.SelectHandler.OnSelectObject -= SelectionChanged;
            AssetDatabase.Pinged -= OnAssetPinged;
        }

        public void Invalidate()
        {
            if(CurDirectoryNode == null)
                CurDirectoryNode = AssetDatabase.GetRootFolderCache(2).RootNode;

            // Ensure we always have a valid Directory, if the current one is deleted move to its parent
            // if theres no parent move to the Assets Directory
            // If theres no project directory well why the hell are we here? the line above should have stopped us
            while (!Path.Exists(CurDirectoryNode.Directory.FullName))
                CurDirectoryNode = CurDirectoryNode.Parent ?? AssetDatabase.GetRootFolderCache(2).RootNode;
        }

        private void SelectionChanged(object to)
        {
            if (Locked)
                return;

            string path = to switch {
                DirectoryInfo dir => dir.FullName,
                FileInfo file => file.Directory.FullName,
                _ => CurDirectoryNode.Directory.FullName
            };

            if (AssetDatabase.PathToCachedNode(path, out var node))
                CurDirectoryNode = node;
        }

        private void OnAssetPinged(FileInfo assetPath)
        {
            _pingTimer = PingDuration;
            _pingedFile = assetPath;
            if (AssetDatabase.PathToCachedNode(_pingedFile.Directory.FullName, out var node))
                CurDirectoryNode = node;
        }

        public static void StartRename(string? entry)
        {
            RenamingEntry = entry;
            justStartedRename = true;
        }

        protected override void Draw()
        {
            if (!Project.HasProject)
                return;

            CurDirectoryNode ??= AssetDatabase.GetRootFolderCache(2).RootNode;

            gui.CurrentNode.Layout(LayoutType.Column);
            gui.CurrentNode.ScaleChildren();
            gui.CurrentNode.Padding(0, 10, 10, 10);

            RenderHeader();

            RenderBody();
        }

        public void RenderHeader()
        {
            using (gui.Node("Search").Width(Size.Percentage(1f)).MaxHeight(itemHeight).Clip().Enter())
            {
                bool cantGoUp = CurDirectoryNode.Parent == null;

                using (gui.Node("DirUpBtn").Scale(itemHeight).Enter())
                {
                    if (!cantGoUp && gui.IsNodePressed())
                        CurDirectoryNode = CurDirectoryNode.Parent!;
                    gui.Draw2D.DrawText(FontAwesome6.ArrowUp, 30, gui.CurrentNode.LayoutData.Rect, cantGoUp ? GuiStyle.Base4 : (gui.IsNodeHovered() ? GuiStyle.Base11 * 0.8f : GuiStyle.Base11));
                }

                if (gui.Search("SearchInput", ref _searchText, itemHeight + itemPadding, 0, 200, itemHeight))
                {
                    _found.Clear();
                    if (!string.IsNullOrEmpty(_searchText))
                    {
                        _found.AddRange(CurDirectoryNode.Directory.EnumerateFiles("*", SearchOption.AllDirectories));
                        _found.RemoveAll(f => f.Extension.Equals(".meta", StringComparison.OrdinalIgnoreCase) || !f.Name.Contains(_searchText, StringComparison.OrdinalIgnoreCase));
                    }
                }

                //var pathPos = new Vector2(itemHeight + 200 + (itemPadding * 3), 7);
                //pathPos += g.CurrentNode.LayoutData.GlobalContentPosition;
                var pathPos = new Vector2(itemHeight + 200 + (itemPadding * 3), 0);
                string assetPath = Path.GetRelativePath(Project.ProjectDirectory, CurDirectoryNode.Directory.FullName);
                //g.DrawText(UIDrawList.DefaultFont, assetPath, 20, pathPos, GuiStyle.Base11);
                string[] nodes = assetPath.Split(Path.DirectorySeparatorChar);
                double[] nodeSizes = new double[nodes.Length];
                for (int j = 0; j < nodes.Length; j++)
                    nodeSizes[j] = UIDrawList.DefaultFont.CalcTextSize(nodes[j], 0).x + 10;

                // start node, we may need to skip nodes if the total length exceeds the window
                int i = 0;
                int iters = 10;
                while (true)
                {
                    if (iters <= 0)
                        break;
                    iters--;

                    double total = 0;
                    for (int j = i; j < nodes.Length; j++)
                    {
                        var textSize = nodeSizes[j];
                        if (total + textSize > gui.CurrentNode.LayoutData.InnerRect.width - pathPos.x - itemHeight)
                        {
                            i++;
                            break;
                        }
                        total += textSize + 5;
                    }
                }

                // draw each node in the path
                for (; i < nodes.Length; i++)
                {
                    var textSize = nodeSizes[i];

                    using (gui.Node($"PathNode{i}").Left(pathPos.x).Scale(textSize, itemHeight).Enter())
                    {
                        if (gui.IsNodePressed())
                        {
                            string path = Project.ProjectDirectory + "/" + string.Join("/", nodes.Take(i + 1));
                            if (AssetDatabase.PathToCachedNode(path, out var node))
                                CurDirectoryNode = node;
                        }

                        gui.Draw2D.DrawText(nodes[i], 20, gui.CurrentNode.LayoutData.Rect, gui.IsNodeHovered() ? GuiStyle.Base11 : GuiStyle.Base5);
                    }

                    gui.Draw2D.DrawText(UIDrawList.DefaultFont, "/", 20, gui.CurrentNode.LayoutData.GlobalContentPosition + pathPos + new Vector2(textSize, 6), GuiStyle.Base5);
                    pathPos.x += textSize + 5;
                }

                using (gui.Node("LockBtn").Left(Offset.Percentage(1f, -itemHeight + 3)).Scale(itemHeight).Enter())
                {
                    if (gui.IsNodePressed())
                        Locked = !Locked;

                    gui.Draw2D.DrawText(Locked ? FontAwesome6.Lock : FontAwesome6.LockOpen, 30, gui.CurrentNode.LayoutData.Rect, gui.IsNodeHovered() ? GuiStyle.Base11 : GuiStyle.Base5);
                }
            }
        }

        public void RenderBody()
        {
            using (gui.Node("Body").Width(Size.Percentage(1f)).MarginTop(5).Layout(LayoutType.Grid).Clip().Scroll().Enter())
            {
                gui.Draw2D.DrawRectFilled(gui.CurrentNode.LayoutData.Rect, GuiStyle.WindowBackground * 0.8f, 4);
                var dropInteract = gui.GetInteractable();
                //HandleDrop();

                if (gui.IsNodeHovered() && gui.IsPointerClick(MouseButton.Right))
                    gui.OpenPopup("RightClickBodyBrowser");
                var popupHolder = gui.CurrentNode;
                if (gui.BeginPopup("RightClickBodyBrowser", out var node))
                    using (node.Width(180).Padding(5).Layout(LayoutType.Column).Spacing(5).FitContentHeight().Enter())
                        AssetsTreeWindow.DrawContextMenu(null, CurDirectoryNode.Directory, true, popupHolder);

                if (DragnDrop.Drop<GameObject>(out var go))
                {
                    if (go.AssetID == Guid.Empty)
                    {
                        var prefab = new Prefab {
                            GameObject = Serializer.Serialize(go),
                            Name = go.Name
                        };
                        FileInfo file = new FileInfo(CurDirectoryNode.Directory + $"/{prefab.Name}.prefab");
                        while (File.Exists(file.FullName))
                            file = new FileInfo(file.FullName.Replace(".prefab", "") + " new.prefab");

                        StringTagConverter.WriteToFile(Serializer.Serialize(prefab), file);

                        AssetDatabase.Update();
                        AssetDatabase.Ping(file);
                    }
                }

                if (!AssetsTreeWindow.SelectHandler.SelectedThisFrame && dropInteract.TakeFocus())
                    AssetsTreeWindow.SelectHandler.Clear();

                //if (Hotkeys.IsHotkeyDown("Duplicate", new() { Key = Key.D, Ctrl = true }))
                //    DuplicateSelected();

                int i = 0;
                if (!string.IsNullOrEmpty(_searchText))
                {
                    //foreach (var entry in _found)
                    //    RenderEntry(ref i, entry);
                }
                else
                {
                    foreach (var folder in CurDirectoryNode.SubDirectories)
                        RenderEntry(ref i, folder);

                    foreach (var file in CurDirectoryNode.Files)
                        RenderEntry(ref i, file);
                }
            }
        }

        public void RenderEntry(ref int index, AssetDirectoryCache.DirNode entry)
        {
            using (gui.Node(entry.Directory.Name).Scale(EntrySize).Margin(itemPadding).Enter())
            {
                var interact = gui.GetInteractable();

                if (gui.IsNodeHovered() && gui.IsPointerClick(Silk.NET.Input.MouseButton.Right))
                    gui.OpenPopup("RightClickFileBrowser");
                var popupHolder = gui.CurrentNode;
                if (gui.BeginPopup("RightClickFileBrowser", out var node))
                    using (node.Width(180).Padding(5).Layout(LayoutType.Column).FitContentHeight().Enter())
                        AssetsTreeWindow.DrawContextMenu(entry.Directory, null, true, popupHolder);

                if (interact.TakeFocus())
                {
                    var old = CurDirectoryNode;
                    AssetsTreeWindow.SelectHandler.Select(entry.Directory);
                    CurDirectoryNode = old;
                }

<<<<<<< HEAD
                    if (gui.IsNodeHovered() && gui.IsPointerClick(MouseButton.Right))
                        gui.OpenPopup("RightClickFileBrowser");
                    var popupHolder = gui.CurrentNode;
                    if (gui.BeginPopup("RightClickFileBrowser", out var node))
                        using (node.Width(180).Padding(5).Layout(LayoutType.Column).FitContentHeight().Enter())
                            AssetsTreeWindow.DrawContextMenu(dir, null, true, popupHolder);
=======
                if (interact.IsHovered() && gui.IsPointerDoubleClick(Silk.NET.Input.MouseButton.Left))
                {
                    CurDirectoryNode = entry;
                }
>>>>>>> 87bfd5a5

                DragnDrop.Drag(entry);

<<<<<<< HEAD
                    if (interact.IsHovered() && gui.IsPointerDoubleClick(MouseButton.Left))
                    {
                        CurDirectory = new DirectoryInfo(entry.FullName);
                    }
=======
                if (DragnDrop.Drop<FileSystemInfo>(out var systeminfo))
                {
                    string target = Path.Combine(entry.Directory.FullName, systeminfo.Name);
                    if (systeminfo is FileInfo file)
                        AssetDatabase.Move(file, target);
                    else if (systeminfo is DirectoryInfo d)
                        AssetDatabase.Move(d, target);
                }
>>>>>>> 87bfd5a5

                DrawFileEntry(index++, entry.Directory, interact);

                DrawPingEffect(entry.Directory.FullName);
            }
        }

        public void RenderEntry(ref int index, AssetDirectoryCache.FileNode entry)
        {

            AssetDatabase.SubAssetCache[] subAssets = entry.SubAssets;

            bool expanded = false;
            using (gui.Node(entry.File.Name).Scale(EntrySize).Margin(itemPadding).Enter())
            {
                var interact = gui.GetInteractable();
                AssetsTreeWindow.HandleFileClick(-1, interact, entry, 0, true);

                DrawFileEntry(index++, entry.File, interact);

                if (subAssets.Length > 1)
                {
                    expanded = gui.GetNodeStorage<bool>(gui.CurrentNode.Parent, entry.File.FullName, false);

                    using (gui.Node("ExpandBtn").TopLeft(Offset.Percentage(1f, -(itemHeight * 0.5)), 2).Scale(itemHeight * 0.5).Enter())
                    {
                        if (gui.IsNodePressed())
                        {
                            expanded = !expanded;
                            gui.SetNodeStorage(gui.CurrentNode.Parent.Parent, entry.File.FullName, expanded);
                        }
                        gui.Draw2D.DrawText(expanded ? FontAwesome6.ChevronRight : FontAwesome6.ChevronLeft, 20, gui.CurrentNode.LayoutData.Rect, gui.IsNodeHovered() ? GuiStyle.Base11 : GuiStyle.Base5);
                    }
                }

                DrawPingEffect(entry.File.FullName);
            }

            if (expanded)
            {
                for (ushort i = 0; i < subAssets.Length; i++)
                {
                    using (gui.Node(subAssets[i].name, i).Scale(EntrySize * 0.75).Margin(itemPadding).Enter())
                    {
                        var interact = gui.GetInteractable();
                        AssetsTreeWindow.HandleFileClick(-1, interact, entry, i, true);

                        DrawFileEntry(index++, entry.File, interact, true, subAssets[i]);
                    }
                }
            }
        }

        private void DrawFileEntry(int index, FileSystemInfo entry, Interactable interact, bool hasSubAsset = false, AssetDatabase.SubAssetCache? subAsset = null)
        {
            var rect = gui.CurrentNode.LayoutData.Rect;
            //if (hasSubAsset)
            //    rect.Expand(-10);
            var entrySize = rect.width;

            gui.Tooltip(hasSubAsset ? subAsset.Value.name : entry.FullName);

            var color = GuiStyle.Borders;
            if (entry is FileInfo f)
            {
                color = AssetsTreeWindow.GetFileColor(f.Extension.ToLower().Trim());
                gui.Draw2D.DrawRectFilled(rect, color * 0.5f, 4f);
            }
            else
            {
                if (index++ % 2 == 0)
                    gui.Draw2D.DrawRectFilled(rect, GuiStyle.Base4 * 0.6f, 4);
                else
                    gui.Draw2D.DrawRectFilled(rect, GuiStyle.Base4 * 0.8f, 4);
            }

            //var gradientStart = UIDrawList.ColorConvertFloat4ToU32(GuiStyle.WindowBackground);
            //var gradientEnd = UIDrawList.ColorConvertFloat4ToU32(GuiStyle.Borders);
            //if (entry is FileInfo f)
            //{
            //    gradientEnd = UIDrawList.ColorConvertFloat4ToU32(AssetsTreeWindow.GetFileColor(f.Extension.ToLower().Trim()) * 0.5f);
            //}
            //
            //int vertStartIdx = g.DrawList.VtxBuffer.Count;
            //g.DrawRectFilled(rect, GuiStyle.Borders, 4f);
            //int vertEndIdx = g.DrawList.VtxBuffer.Count;
            //g.DrawList.ShadeVertsLinearColorGradientKeepAlpha(vertStartIdx, vertEndIdx, rect.Min, new Vector2(rect.Min.x, rect.Max.y), gradientStart, gradientEnd);


            if (AssetsTreeWindow.SelectHandler.IsSelected(entry))
                gui.Draw2D.DrawRectFilled(rect, GuiStyle.Indigo, 4);
            else if (interact.IsHovered())
                gui.Draw2D.DrawRectFilled(rect, GuiStyle.Base5, 4);

            // Draw Thumbnail
            var size = entrySize - itemHeight; // Remove height so we can fit Name under thumbnails
            var thumbnailRect = new Rect(rect.x + (itemHeight * 0.5f), rect.y + (itemHeight * 0.25f), size, size);
            var thumbnail = GetEntryThumbnail(entry, false);
            if (thumbnail.IsAvailable)
                gui.Draw2D.DrawImage(thumbnail.Res, thumbnailRect.Position, thumbnailRect.Size, Color.white, true);

            // Draw Name
            var namePos = rect.Position + new Vector2(0, size + 5);
            var nameRect = new Rect(namePos.x, namePos.y, entrySize, itemHeight);
            //gui.Draw2D.DrawText(UIDrawList.DefaultFont, text, 20, nameRect, GuiStyle.Base11, false);


            if (RenamingEntry == entry.FullName)
            {
                var inputRect = new Rect(nameRect.x, nameRect.y + 4, nameRect.width, 30 - 8);
                gui.Draw2D.DrawRectFilled(inputRect, GuiStyle.WindowBackground, 8);
                string name = Path.GetFileNameWithoutExtension(entry.FullName);
                bool changed = gui.InputField("RenameInput", ref name, 64, Gui.InputFieldFlags.EnterReturnsTrue, 0, size + 4, Size.Percentage(1f), null, null, true);
                if (justStartedRename)
                    gui.FocusPreviousInteractable();
                if (!gui.PreviousInteractableIsFocus())
                    RenamingEntry = null;

                if (changed && !string.IsNullOrEmpty(name))
                {
                    if (entry is FileInfo file)
                        AssetDatabase.Rename(file, name);
                    else if (entry is DirectoryInfo dir)
                        AssetDatabase.Rename(dir, name);
                    RenamingEntry = null;
                }

                justStartedRename = false;
            }
            else
            {
                var text = AssetPipelinePreferences.Instance.HideExtensions ? Path.GetFileNameWithoutExtension(entry.FullName) : Path.GetFileName(entry.FullName);
                gui.Draw2D.DrawText(text, nameRect, GuiStyle.Base11, false, true);
            }
        }

        private void DrawPingEffect(string fullPath)
        {
            if (_pingTimer > 0 && _pingedFile.FullName.Equals(fullPath, StringComparison.OrdinalIgnoreCase))
            {
                _pingTimer -= Time.deltaTimeF;
                if (_pingTimer > PingDuration - 1f)
                {
                    if(AssetDatabase.PathToCachedNode(_pingedFile.Directory.FullName, out var node))
                        CurDirectoryNode = node;
                    //ScrollToItem();
                }
                var pingRect = gui.CurrentNode.LayoutData.Rect;
                pingRect.Expand(MathF.Sin(_pingTimer) * 6f);
                gui.Draw2D.DrawRect(pingRect, GuiStyle.Yellow, 2f, 4f);
            }
        }

        private AssetRef<Texture2D> GetEntryThumbnail(FileSystemInfo entry, bool subAsset)
        {
            string fileName = "FileIcon.png";

            if (subAsset)
            {
                fileName = "SubFileIcon.png";
            }
            else
            {
                if (entry is DirectoryInfo directory)
                {
                    fileName = directory.EnumerateFiles().Any() || directory.EnumerateDirectories().Any() ? "FolderFilledIcon.png" : "FolderEmptyIcon.png";
                    if (!_cachedThumbnails.ContainsKey(fileName))
                    {
                        using Stream stream = Assembly.GetExecutingAssembly().GetManifestResourceStream($"Prowl.Editor.EmbeddedResources." + fileName);
                        _cachedThumbnails[fileName] = Texture2DLoader.FromStream(stream);

                        _cachedThumbnails[fileName].Res.Sampler.SetFilter(FilterType.Linear, FilterType.Linear);
                    }
                }
                else if (entry is FileInfo file)
                {
                    if (_lastGenerated.Item1 != Time.frameCount || !_lastGenerated.Item2)
                    {
                        if (TextureImporter.Supported.Contains(file.Extension, StringComparer.OrdinalIgnoreCase))
                        {
                            string relativeAssetPath = AssetDatabase.GetRelativePath(file.FullName);
                            if (_cachedThumbnails.TryGetValue(file.FullName, out var value))
                                return value;

                            if (relativeAssetPath != null)
                            {
                                _lastGenerated = (Time.frameCount, true);
                                var tex = Application.AssetProvider.LoadAsset<Texture2D>(relativeAssetPath);
                                if (tex.IsAvailable)
                                {
                                    _cachedThumbnails[file.FullName] = tex;
                                    tex.Res.Sampler.SetFilter(FilterType.Linear, FilterType.Linear);
                                    return tex.Res!;
                                }
                            }
                        }
                        else if (ImporterAttribute.SupportsExtension(file.Extension))
                            fileName = ImporterAttribute.GetIconForExtension(file.Extension);
                        else if (file.Extension.Equals(".cs", StringComparison.OrdinalIgnoreCase))
                            fileName = "CSharpIcon.png";
                    }
                }
            }

            if (!_cachedThumbnails.ContainsKey(fileName))
            {
                _lastGenerated = (Time.frameCount, true);
                using (Stream stream = Assembly.GetExecutingAssembly().GetManifestResourceStream($"Prowl.Editor.EmbeddedResources." + fileName))
                    _cachedThumbnails[fileName] = Texture2DLoader.FromStream(stream);

                _cachedThumbnails[fileName].Res.Sampler.SetFilter(FilterType.Linear, FilterType.Linear);
            }

            return _cachedThumbnails[fileName].Res;
        }
    }
}<|MERGE_RESOLUTION|>--- conflicted
+++ resolved
@@ -254,7 +254,7 @@
             {
                 var interact = gui.GetInteractable();
 
-                if (gui.IsNodeHovered() && gui.IsPointerClick(Silk.NET.Input.MouseButton.Right))
+                if (gui.IsNodeHovered() && gui.IsPointerClick(MouseButton.Right))
                     gui.OpenPopup("RightClickFileBrowser");
                 var popupHolder = gui.CurrentNode;
                 if (gui.BeginPopup("RightClickFileBrowser", out var node))
@@ -268,28 +268,13 @@
                     CurDirectoryNode = old;
                 }
 
-<<<<<<< HEAD
-                    if (gui.IsNodeHovered() && gui.IsPointerClick(MouseButton.Right))
-                        gui.OpenPopup("RightClickFileBrowser");
-                    var popupHolder = gui.CurrentNode;
-                    if (gui.BeginPopup("RightClickFileBrowser", out var node))
-                        using (node.Width(180).Padding(5).Layout(LayoutType.Column).FitContentHeight().Enter())
-                            AssetsTreeWindow.DrawContextMenu(dir, null, true, popupHolder);
-=======
-                if (interact.IsHovered() && gui.IsPointerDoubleClick(Silk.NET.Input.MouseButton.Left))
+                if (interact.IsHovered() && gui.IsPointerDoubleClick(MouseButton.Left))
                 {
                     CurDirectoryNode = entry;
                 }
->>>>>>> 87bfd5a5
 
                 DragnDrop.Drag(entry);
 
-<<<<<<< HEAD
-                    if (interact.IsHovered() && gui.IsPointerDoubleClick(MouseButton.Left))
-                    {
-                        CurDirectory = new DirectoryInfo(entry.FullName);
-                    }
-=======
                 if (DragnDrop.Drop<FileSystemInfo>(out var systeminfo))
                 {
                     string target = Path.Combine(entry.Directory.FullName, systeminfo.Name);
@@ -298,7 +283,6 @@
                     else if (systeminfo is DirectoryInfo d)
                         AssetDatabase.Move(d, target);
                 }
->>>>>>> 87bfd5a5
 
                 DrawFileEntry(index++, entry.Directory, interact);
 
